# Multi-stage build for minimal final image
# Builder stage
FROM rust:1.82-bookworm AS builder

# Install build dependencies
RUN apt-get update && apt-get install -y \
    pkg-config \
    libssl-dev \
    && rm -rf /var/lib/apt/lists/*

# Create app directory
WORKDIR /build

# Copy manifests first for better caching
COPY Cargo.toml Cargo.lock ./

# Create dummy main.rs for dependency caching
RUN mkdir src && \
    echo "fn main() {}" > src/main.rs

<<<<<<< HEAD
# Build dependencies only (this layer will be cached)
=======
# Copy migrations
COPY migrations ./migrations

# Build the application
>>>>>>> 47bdfaef
RUN cargo build --release && \
    rm -rf src

# Copy actual source code
COPY src ./src

# Copy migrations for SQLx compile-time verification
COPY migrations ./migrations

# Build the application (only rebuilds if source changes)
RUN touch src/main.rs && \
    cargo build --release && \
    strip target/release/omikuji

# Runtime stage
FROM debian:bookworm-slim

# Install runtime dependencies
RUN apt-get update && apt-get install -y \
    ca-certificates \
    tzdata \
    && rm -rf /var/lib/apt/lists/*

# Create non-root user
RUN groupadd -r -g 1000 omikuji && \
    useradd -r -u 1000 -g omikuji omikuji

# Copy binary from builder
COPY --from=builder /build/target/release/omikuji /usr/local/bin/omikuji

# Copy migrations from builder
COPY --from=builder /build/migrations /migrations

# Create config directory and set permissions
RUN mkdir -p /config && chown omikuji:omikuji /config && \
    chown -R omikuji:omikuji /migrations

# Switch to non-root user
USER omikuji

# Set working directory
WORKDIR /config

# Health check
HEALTHCHECK --interval=30s --timeout=3s --start-period=5s --retries=3 \
    CMD wget --no-verbose --tries=1 --spider http://localhost:8080/metrics || exit 1

# Expose metrics port
EXPOSE 8080

# Default command
ENTRYPOINT ["/usr/local/bin/omikuji"]
CMD ["-c", "/config/config.yaml"]<|MERGE_RESOLUTION|>--- conflicted
+++ resolved
@@ -18,26 +18,18 @@
 RUN mkdir src && \
     echo "fn main() {}" > src/main.rs
 
-<<<<<<< HEAD
 # Build dependencies only (this layer will be cached)
-=======
-# Copy migrations
-COPY migrations ./migrations
-
-# Build the application
->>>>>>> 47bdfaef
 RUN cargo build --release && \
     rm -rf src
 
 # Copy actual source code
 COPY src ./src
 
-# Copy migrations for SQLx compile-time verification
+# Copy migrations
 COPY migrations ./migrations
 
-# Build the application (only rebuilds if source changes)
-RUN touch src/main.rs && \
-    cargo build --release && \
+# Build the application
+RUN cargo build --release && \
     strip target/release/omikuji
 
 # Runtime stage
